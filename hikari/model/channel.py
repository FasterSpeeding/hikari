#!/usr/bin/env python3
# -*- coding: utf-8 -*-
# Copyright © Nekoka.tt 2019
#
# This file is part of Hikari.
#
# Hikari is free software: you can redistribute it and/or modify
# it under the terms of the GNU Lesser General Public License as published by
# the Free Software Foundation, either version 3 of the License, or
# (at your option) any later version.
#
# Hikari is distributed in the hope that it will be useful,
# but WITHOUT ANY WARRANTY; without even the implied warranty of
# MERCHANTABILITY or FITNESS FOR A PARTICULAR PURPOSE.  See the
# GNU Lesser General Public License for more details.
#
# You should have received a copy of the GNU Lesser General Public License
# along with Hikari. If not, see <https://www.gnu.org/licenses/>.
"""
Channel models.
"""
from __future__ import annotations
<<<<<<< HEAD

import abc
import dataclasses
=======

__all__ = (
    "Channel", "GuildChannel", "GuildTextChannel", "DMChannel", "GuildVoiceChannel",
    "GroupDMChannel", "GuildCategory", "GuildNewsChannel", "GuildStoreChannel",
)

import abc
>>>>>>> b453bcba
import typing

from hikari.model import base, overwrite, user
from hikari.utils import maps

<<<<<<< HEAD
__all__ = (
    "Channel",
    "GuildChannel",
    "GuildTextChannel",
    "DMChannel",
    "GuildVoiceChannel",
    "GroupDMChannel",
    "GuildCategory",
    "GuildNewsChannel",
    "GuildStoreChannel",
)

=======
>>>>>>> b453bcba

@dataclasses.dataclass()
class Channel(base.SnowflakeMixin, abc.ABC):
    """
    A generic type of channel.
    """

    __slots__ = ("_state", "id")

    _state: typing.Any
    #: The ID of the channel.
    id: int

    @staticmethod
    @abc.abstractmethod
    def from_dict(payload, state):
        """Convert the given payload and state into an object instance."""


@dataclasses.dataclass()
class GuildChannel(Channel, abc.ABC):
    """
    A channel that belongs to a guild.
    """

    __slots__ = ("guild_id", "position", "permission_overwrites", "name")

    #: ID of the guild that owns this channel.
    guild_id: int
    #: The position of the channel in the channel list.
    position: int
    #: A list of permission overwrites for this channel.
    permission_overwrites: typing.List[overwrite.Overwrite]
    #: The name of the channel.
    name: str


@dataclasses.dataclass()
class GuildTextChannel(GuildChannel):
    """
    A text channel.
    """

    __slots__ = ("topic", "rate_limit_per_user", "last_message_id", "nsfw", "parent_id")

    #: The channel topic.
    topic: typing.Optional[str]
    #: How many seconds a user has to wait before sending consecutive messages.
    rate_limit_per_user: int
    #: The optional ID of the last message to be sent.
    last_message_id: typing.Optional[int]
    #: Whether the channel is NSFW or not
    nsfw: bool
    #: The parent ID of the channel, if there is one
    parent_id: typing.Optional[int]

    # noinspection PyMethodOverriding
    @staticmethod
    def from_dict(payload, state):
        return GuildTextChannel(
            _state=state,
            id=maps.get_from_map_as(payload, "id", int),
            guild_id=maps.get_from_map_as(payload, "guild_id", int),
            position=payload["position"],
            permission_overwrites=[NotImplemented for _ in payload["permission_overwrites"]],  # TODO
            name=payload["name"],
            nsfw=payload.get("nsfw", False),
            parent_id=maps.get_from_map_as(payload, "parent_id", int),
            topic=payload.get("topic"),
            rate_limit_per_user=payload.get("rate_limit_per_user"),
            last_message_id=maps.get_from_map_as(payload, "last_message_id", int),
        )


@dataclasses.dataclass()
class DMChannel(Channel):
    """
    A DM channel between users.
    """

    __slots__ = ("last_message_id", "recipients")

    #: The optional ID of the last message to be sent.
    last_message_id: typing.Optional[int]
    #: List of recipients in the DM chat.
    recipients: typing.List[user.User]

    @staticmethod
    def from_dict(payload, state):
        return DMChannel(
            _state=state,
            id=int(payload["id"]),
            last_message_id=maps.get_from_map_as(payload, "last_message_id", int),
            recipients=[NotImplemented for _ in payload["recipients"]],  # TODO
        )


@dataclasses.dataclass()
class GuildVoiceChannel(GuildChannel):
    """
    A voice channel within a guild.
    """

    __slots__ = ("bitrate", "user_limit", "parent_id")

    #: Bit-rate of the voice channel.
    bitrate: int
    #: The max number of users in the voice channel, or None if there is no limit.
    user_limit: typing.Optional[int]
    #: The parent ID of the channel
    parent_id: typing.Optional[int]

    @staticmethod
    def from_dict(payload, state):
        return GuildVoiceChannel(
            _state=state,
            id=maps.get_from_map_as(payload, "id", int),
            guild_id=maps.get_from_map_as(payload, "guild_id", int),
            position=payload["position"],
            permission_overwrites=[NotImplemented for _ in payload["permission_overwrites"]],  # TODO
            name=payload["name"],
            bitrate=payload["bitrate"],
            user_limit=payload["user_limit"] or None,
<<<<<<< HEAD
            parent_id=maps.get_from_map_as(payload, "parent_id", int),
=======
            parent_id=maps.get_from_map_as(payload, "parent_id", int)
>>>>>>> b453bcba
        )


@dataclasses.dataclass()
class GroupDMChannel(DMChannel):
    """
    A DM group chat.
    """

    __slots__ = ("icon_hash", "name", "owner_id", "owner_application_id")

    #: Hash of the icon for the chat, if there is one.
    icon_hash: typing.Optional[str]
    #: Name for the chat, if there is one.
    name: typing.Optional[str]
    #: ID of the owner of the chat.
    owner_id: int
    #: If the chat was made by a bot, this will be the application ID of the bot that made it. For all other cases it
    #: will be `None`.
    owner_application_id: typing.Optional[int]

    @staticmethod
    def from_dict(payload, state):
        return GroupDMChannel(
            state,
            id=maps.get_from_map_as(payload, "id", int),
            last_message_id=payload["last_message_id"],
            recipients=[NotImplemented for _ in payload["recipients"]],  # TODO
            icon_hash=payload.get("icon") if payload["icon"] else None,
            name=payload.get("name"),
            owner_application_id=maps.get_from_map_as(payload, "owner_application_id", int),
<<<<<<< HEAD
            owner_id=maps.get_from_map_as(payload, "owner_id", int),
=======
            owner_id=maps.get_from_map_as(payload, "owner_id", int)
>>>>>>> b453bcba
        )


@dataclasses.dataclass()
class GuildCategory(GuildChannel):
    """
    A category within a guild.
    """
    __slots__ = ()

    @staticmethod
    def from_dict(payload, state):
        return GuildCategory(
            _state=state,
            id=int(payload["id"]),
            guild_id=int(payload["guild_id"]),
            position=payload["position"],
            permission_overwrites=[NotImplemented for _ in payload["permission_overwrites"]],  # TODO
            name=payload["name"],
        )


@dataclasses.dataclass()
class GuildNewsChannel(GuildChannel):
    """
    A channel for news topics within a guild.
    """

    __slots__ = ("topic", "last_message_id", "parent_id", "nsfw")

    #: The channel topic.
    topic: typing.Optional[str]
    #: The optional ID of the last message to be sent.
    last_message_id: typing.Optional[int]
    #: Parent of the channel
    parent_id: typing.Optional[int]
    #: Whether the channel is NSFW or not
    nsfw: bool

    # noinspection PyMethodOverriding
    @staticmethod
    def from_dict(payload, state):
        return GuildNewsChannel(
            _state=state,
            id=maps.get_from_map_as(payload, "id", int),
            guild_id=maps.get_from_map_as(payload, "guild_id", int),
            position=payload["position"],
            permission_overwrites=[NotImplemented for _ in payload["permission_overwrites"]],  # TODO
            name=payload["name"],
            nsfw=payload.get("nsfw", False),
            parent_id=maps.get_from_map_as(payload, "parent_id", int),
            topic=payload.get("topic"),
            last_message_id=maps.get_from_map_as(payload, "last_message_id", int),
        )


@dataclasses.dataclass()
class GuildStoreChannel(GuildChannel):
    """
    A store channel for selling of games within a guild.
    """
    __slots__ = ("parent_id",)

<<<<<<< HEAD
    __slots__ = ("parent_id",)

=======
>>>>>>> b453bcba
    #: The parent category ID if there is one.
    parent_id: typing.Optional[int]

    @staticmethod
    def from_dict(payload, state):
        return GuildStoreChannel(
            _state=state,
            id=maps.get_from_map_as(payload, "id", int),
            guild_id=maps.get_from_map_as(payload, "guild_id", int),
            position=payload["position"],
            permission_overwrites=[NotImplemented for _ in payload["permission_overwrites"]],  # TODO
            name=payload["name"],
<<<<<<< HEAD
            parent_id=maps.get_from_map_as(payload, "parent_id", int),
=======
            parent_id=maps.get_from_map_as(payload, "parent_id", int)
>>>>>>> b453bcba
        )


def channel_from_dict(payload, state):
    channel_types = [
<<<<<<< HEAD
        GuildTextChannel,
        DMChannel,
        GuildVoiceChannel,
        GroupDMChannel,
        GuildCategory,
        GuildNewsChannel,
        GuildStoreChannel,
=======
        GuildTextChannel, DMChannel, GuildVoiceChannel, GroupDMChannel, GuildCategory, GuildNewsChannel,
        GuildStoreChannel
>>>>>>> b453bcba
    ]

    channel_type = payload["type"]

    try:
        return channel_types[channel_type].from_dict(payload, state)
    except IndexError:
        raise TypeError(f"Invalid channel type {channel_type}") from None<|MERGE_RESOLUTION|>--- conflicted
+++ resolved
@@ -20,11 +20,6 @@
 Channel models.
 """
 from __future__ import annotations
-<<<<<<< HEAD
-
-import abc
-import dataclasses
-=======
 
 __all__ = (
     "Channel", "GuildChannel", "GuildTextChannel", "DMChannel", "GuildVoiceChannel",
@@ -32,27 +27,14 @@
 )
 
 import abc
->>>>>>> b453bcba
+import dataclasses
+
+import abc
 import typing
 
 from hikari.model import base, overwrite, user
 from hikari.utils import maps
 
-<<<<<<< HEAD
-__all__ = (
-    "Channel",
-    "GuildChannel",
-    "GuildTextChannel",
-    "DMChannel",
-    "GuildVoiceChannel",
-    "GroupDMChannel",
-    "GuildCategory",
-    "GuildNewsChannel",
-    "GuildStoreChannel",
-)
-
-=======
->>>>>>> b453bcba
 
 @dataclasses.dataclass()
 class Channel(base.SnowflakeMixin, abc.ABC):
@@ -176,11 +158,7 @@
             name=payload["name"],
             bitrate=payload["bitrate"],
             user_limit=payload["user_limit"] or None,
-<<<<<<< HEAD
-            parent_id=maps.get_from_map_as(payload, "parent_id", int),
-=======
-            parent_id=maps.get_from_map_as(payload, "parent_id", int)
->>>>>>> b453bcba
+            parent_id=maps.get_from_map_as(payload, "parent_id", int),
         )
 
 
@@ -212,11 +190,7 @@
             icon_hash=payload.get("icon") if payload["icon"] else None,
             name=payload.get("name"),
             owner_application_id=maps.get_from_map_as(payload, "owner_application_id", int),
-<<<<<<< HEAD
             owner_id=maps.get_from_map_as(payload, "owner_id", int),
-=======
-            owner_id=maps.get_from_map_as(payload, "owner_id", int)
->>>>>>> b453bcba
         )
 
 
@@ -279,12 +253,6 @@
     A store channel for selling of games within a guild.
     """
     __slots__ = ("parent_id",)
-
-<<<<<<< HEAD
-    __slots__ = ("parent_id",)
-
-=======
->>>>>>> b453bcba
     #: The parent category ID if there is one.
     parent_id: typing.Optional[int]
 
@@ -297,17 +265,12 @@
             position=payload["position"],
             permission_overwrites=[NotImplemented for _ in payload["permission_overwrites"]],  # TODO
             name=payload["name"],
-<<<<<<< HEAD
-            parent_id=maps.get_from_map_as(payload, "parent_id", int),
-=======
-            parent_id=maps.get_from_map_as(payload, "parent_id", int)
->>>>>>> b453bcba
+            parent_id=maps.get_from_map_as(payload, "parent_id", int),
         )
 
 
 def channel_from_dict(payload, state):
     channel_types = [
-<<<<<<< HEAD
         GuildTextChannel,
         DMChannel,
         GuildVoiceChannel,
@@ -315,10 +278,6 @@
         GuildCategory,
         GuildNewsChannel,
         GuildStoreChannel,
-=======
-        GuildTextChannel, DMChannel, GuildVoiceChannel, GroupDMChannel, GuildCategory, GuildNewsChannel,
-        GuildStoreChannel
->>>>>>> b453bcba
     ]
 
     channel_type = payload["type"]
