#!/usr/bin/env python3
# -*- coding: utf-8 -*-
# Copyright © Nekokatt 2019-2020
#
# This file is part of Hikari.
#
# Hikari is free software: you can redistribute it and/or modify
# it under the terms of the GNU Lesser General Public License as published by
# the Free Software Foundation, either version 3 of the License, or
# (at your option) any later version.
#
# Hikari is distributed in the hope that it will be useful,
# but WITHOUT ANY WARRANTY; without even the implied warranty of
# MERCHANTABILITY or FITNESS FOR A PARTICULAR PURPOSE.  See the
# GNU Lesser General Public License for more details.
#
# You should have received a copy of the GNU Lesser General Public License
# along with Hikari. If not, see <https://www.gnu.org/licenses/>.
"""
Guild models.
"""
from __future__ import annotations

import dataclasses
import enum
import typing

from hikari.internal_utilities import containers
from hikari.internal_utilities import dates
from hikari.internal_utilities import reprs
from hikari.internal_utilities import transformations
from hikari.internal_utilities import conversions
from hikari.orm.models import bases
from hikari.orm.models import permissions

if typing.TYPE_CHECKING:
    import datetime

    from hikari.internal_utilities import type_hints
    from hikari.orm import fabric
    from hikari.orm.models import channels
    from hikari.orm.models import emojis
    from hikari.orm.models import members
    from hikari.orm.models import roles
    from hikari.orm.models import users
    from hikari.orm.models import voices


class PartialGuild(bases.BaseModel, bases.SnowflakeMixin):
    """
    Implementation of a partial guild object, found in places like invites.
    """

    __slots__ = (
        "id",
        "name",
        "splash_hash",
        "banner_hash",
        "description",
        "icon_hash",
        "features",
        "verification_level",
        "vanity_url_code",
    )

    #: The guild ID.
    #:
    #: :type: :class:`int`
    id: int

    #: The name of the guild.
    #:
    #: :type: :class:`str`
    name: str

    #: The hash of the splash for the guild.
    #:
    #: :type: :class:`str`
    splash_hash: str

    #: Hash code for the guild banner, if it has one.
    #:
    #: :type: :class:`str` or :class:`None`
    banner_hash: type_hints.Nullable[str]

    #: Guild description, if the guild has one assigned. Currently this only applies to discoverable guilds.
    #:
    #: :type: :class:`dict` mapping :class:`int` to :class:`hikari.orm.models.roles.Role` objects
    description: type_hints.Nullable[str]

    #: The hash of the icon of the guild.
    #:
    #: :type: :class:`str`
    icon_hash: str

    #: Enabled features in this guild.
    #:
    #: :type: :class:`set` of :class:`hikari.orm.models.guilds.Feature` enum values.
    features: typing.Set[Feature]

    #: Verification level for this guild.
    #:
    #: :type: :class:`hikari.orm.models.guilds.GuildVerificationLevel`
    verification_level: VerificationLevel

    #: Code for the vanity URL, if the guild has one.
    #:
    #: :type: :class:`str` or :class:`None`
    vanity_url_code: type_hints.Nullable[str]

    __repr__ = reprs.repr_of("id", "name")

    def __init__(self, payload: containers.JSONObject) -> None:
        self.id = transformations.nullable_cast(payload.get("id"), int)
        self.update_state(payload)  # lgtm [py/init-calls-subclass]

    def update_state(self, payload: containers.JSONObject) -> None:
        self.name = payload.get("name")
        self.icon_hash = payload.get("icon")
        self.splash_hash = payload.get("splash")
        self.verification_level = transformations.try_cast(payload.get("verification_level"), VerificationLevel)
        self.features = {
            transformations.try_cast(f, Feature.from_discord_name)
            for f in payload.get("features", containers.EMPTY_SEQUENCE)
        }
        self.vanity_url_code = payload.get("vanity_url_code")
        self.description = payload.get("description")
        self.banner_hash = payload.get("banner")


class Guild(PartialGuild, bases.BaseModelWithFabric):
    """
    Implementation of a Guild.
    """

    # We leave out widget and embed information as there isn't documentation to distinguish what each of them are for,
    # as they seem to overlap.
    # We omit:
    #    owner - we can infer this from the owner ID
    #    embed_enabled
    #    embed_channel_id
    #    widget_enabled
    #    widget_channel_id

    __slots__ = (
        "_fabric",
        "shard_id",
        "afk_channel_id",
        "owner_id",
        "voice_region",
        "system_channel_id",
        "creator_application_id",
        "afk_timeout",
        "preferred_locale",
        "message_notification_level",
        "explicit_content_filter_level",
        "roles",
        "emojis",
        "member_count",
        "voice_states",
        "mfa_level",
        "my_permissions",
        "joined_at",
        "is_large",
        "is_unavailable",
        "members",
        "channels",
        "max_members",
        "premium_tier",
        "premium_subscription_count",
        "system_channel_flags",
    )

    __copy_by_ref__ = ("roles", "emojis", "members", "channels")

    #: The shard ID that this guild is being served by.
    #:
    #: If the bot is not sharded, this will be 0.
    #:
<<<<<<< HEAD
    #: :type: :class:`int` or :class:`None`
    shard_id: type_hints.Nullable[int]
=======
    #: :type: :class:`int`
    shard_id: int
>>>>>>> 7350e6c4

    #: The AFK channel ID.
    #:
    #: :type: :class:`int`
    afk_channel_id: type_hints.Nullable[int]

    #: The owner's ID.
    #:
    #: :type: :class:`int`
    owner_id: int

    #: The system channel ID.
    #:
    #: :type: :class:`int`
    system_channel_id: type_hints.Nullable[int]

    #: The voice region.
    #:
    #: :type: :class:`str`
    voice_region: type_hints.Nullable[str]

    #: The application ID of the creator of the guild. This is always `None` unless the guild was made by a bot.
    #:
    #: :type: :class:`int` or :class:`None`
    creator_application_id: type_hints.Nullable[int]

    #: Permissions for our user in the guild, minus channel overrides, if the user is in the guild.
    #:
    #: :type: :class:`hikari.orm.models.permissions.Permission` or :class:`None`
    my_permissions: type_hints.Nullable[permissions.Permission]

    #: Timeout before a user is classed as being AFK in seconds.
    #:
    #: :type: :class:`int`
    afk_timeout: int

    #: The preferred locale of the guild. This is only populated if the guild has the
    #: :attr:`hikari.orm.models.guild.GuildFeature`
    #:
    #: :type: :class:`str` or :class:`None`
    preferred_locale: type_hints.Nullable[str]

    #: Default level for message notifications in this guild.
    #:
    #: :type: :class:`hikari.orm.models.guilds.NotificationLevel`
    message_notification_level: DefaultMessageNotificationsLevel

    #: Explicit content filtering level.
    #:
    #: :type: :class:`hikari.orm.models.guilds.ExplicitContentFilterLevel`
    explicit_content_filter_level: ExplicitContentFilterLevel

    #: Roles in this guild. Maps IDs to the role object they represent.
    #:
    #: :type: :class:`dict` mapping :class:`int` to :class:`hikari.orm.models.roles.Role` objects
    roles: typing.MutableMapping[int, roles.Role]

    #: Emojis in this guild. Maps IDs to the role object they represent.
    #:
    #: :type: :class:`dict` mapping :class:`int` to :class:`hikari.orm.models.emojis.GuildEmoji` objects
    emojis: typing.MutableMapping[int, emojis.GuildEmoji]

    #: Number of members. Only stored if the information is actively available.
    #:
    #: :type: :class:`int` or :class:`None`
    member_count: type_hints.Nullable[int]

    #: MFA level for this guild.
    #:
    #: :type: :class:`hikari.orm.models.guilds.MFALevel`
    mfa_level: MFALevel

    #: The date/time the bot user joined this guild, or :class:`None` if the bot is not in this guild.
    #:
    #: :type: :class:`datetime.datetime` or :class:`None`
    joined_at: type_hints.Nullable[datetime.datetime]

    #: True if the guild is considered to be large, or False if it is not. This is defined by whatever the large
    #: threshold for the gateway is set to.
    #:
    #: :type: :class:`bool`
    is_large: bool

    #: True if the guild is considered to be unavailable, or False if it is not.
    #:
    #: :type: :class:`bool`
    is_unavailable: bool

    #: The active voice states in the guild, mapped by their user's id.
    #:
    #: :type: :class:`dict` mapping :class:`int` to :class:`hikari.models.orm.voices.VoiceState`
    voice_states: typing.MutableMapping[int, voices.VoiceState]

    #: Members in the guild.
    #:
    #: :type: :class:`dict` mapping :class:`int` to :class:`hikari.orm.models.members.Member` objects
    members: typing.MutableMapping[int, members.Member]

    #: Channels in the guild.
    #:
    #: :type: :class:`dict` mapping :class:`int` to :class:`hikari.orm.models.channels.GuildChannel` objects
    channels: typing.MutableMapping[int, channels.GuildChannel]

    #: Max members allowed in the guild. This is a hard limit enforced by Discord.
    #:
    #: :type: :class:`int`
    max_members: int

    #: Premium tier.
    #:
    #: :type: :class:`hikari.orm.models.guilds.PremiumTier`
    premium_tier: PremiumTier

    #: Number of current Nitro boosts on this guild.
    #:
    #: :type: :class:`int`
    premium_subscription_count: int

    #: Describes what can the system channel can do.
    #:
    #: :type: :class:`hikari.orm.models.guilds.SystemChannelFlag`
    system_channel_flags: type_hints.Nullable[SystemChannelFlag]

    __repr__ = reprs.repr_of("id", "name", "is_unavailable", "is_large", "member_count", "shard_id")

<<<<<<< HEAD
    def __init__(
        self, fabric_obj: fabric.Fabric, payload: containers.JSONObject, shard_id: type_hints.Nullable[int]
    ) -> None:
=======
    def __init__(self, fabric_obj: fabric.Fabric, payload: containers.JSONObject) -> None:
>>>>>>> 7350e6c4
        self._fabric = fabric_obj
        super().__init__(payload)
        self.shard_id = conversions.guild_id_to_shard_id(self.id, self._fabric.shard_count)
        self.channels = {}
        self.emojis = {}
        self.members = {}
        self.roles = {}
        self.voice_states = {}

    def update_state(self, payload: containers.JSONObject) -> None:
        super().update_state(payload)
        self.afk_channel_id = transformations.nullable_cast(payload.get("afk_channel_id"), int)
        self.owner_id = transformations.nullable_cast(payload.get("owner_id"), int)
        self.voice_region = payload.get("region")
        self.system_channel_id = transformations.nullable_cast(payload.get("system_channel_id"), int)
        self.creator_application_id = transformations.nullable_cast(payload.get("application_id"), int)
        self.afk_timeout = payload.get("afk_timeout", float("inf"))
        self.preferred_locale = payload.get("preferred_locale")
        self.message_notification_level = transformations.try_cast(
            payload.get("default_message_notifications"), DefaultMessageNotificationsLevel
        )
        self.explicit_content_filter_level = transformations.try_cast(
            payload.get("explicit_content_filter"), ExplicitContentFilterLevel
        )
        self.roles = transformations.id_map(
            self._fabric.state_registry.parse_role(r, self) for r in payload.get("roles", containers.EMPTY_SEQUENCE)
        )
        self.emojis = transformations.id_map(
            self._fabric.state_registry.parse_emoji(e, self) for e in payload.get("emojis", containers.EMPTY_SEQUENCE)
        )
        self.member_count = transformations.nullable_cast(payload.get("member_count"), int)

        voice_state_objs = (
            self._fabric.state_registry.parse_voice_state(vs, self)
            for vs in payload.get("voice_states", containers.EMPTY_SEQUENCE)
        )
        self.voice_states = {vs.user_id: vs for vs in voice_state_objs}
        self.mfa_level = transformations.try_cast(payload.get("mfa_level"), MFALevel)
        self.my_permissions = permissions.Permission(payload.get("permissions", 0))
        self.joined_at = transformations.nullable_cast(payload.get("joined_at"), dates.parse_iso_8601_ts)
        self.is_large = payload.get("large", False)
        self.is_unavailable = payload.get("unavailable", False)
        self.members = transformations.id_map(
            self._fabric.state_registry.parse_member(m, self) for m in payload.get("members", containers.EMPTY_SEQUENCE)
        )
        self.channels = transformations.id_map(
            self._fabric.state_registry.parse_channel(c, self)
            for c in payload.get("channels", containers.EMPTY_SEQUENCE)
        )
        self.max_members = payload.get("max_members", 0)
        self.premium_tier = transformations.try_cast(payload.get("premium_tier"), PremiumTier)
        self.premium_subscription_count = payload.get("premium_subscription_count", 0)
        self.system_channel_flags = transformations.try_cast(payload.get("system_channel_flags"), SystemChannelFlag)


class SystemChannelFlag(enum.IntFlag):
    """
    Defines what is enabled to be displayed in the system channel.

    Note:
        These flags are inverted so if they're set then the relevant setting has been disabled.
    """

    #: Display a message about new users joining.
    USER_JOIN = 1
    #: Display a message when the guild is Nitro boosted.
    PREMIUM_SUBSCRIPTION = 2


class Feature(bases.NamedEnumMixin, enum.Enum):
    """
    Features that a guild can provide.
    """

    # We could have done this as a bitfield of flags but Discord hasn't done a concrete definition of what these
    # can be, I had to read other libraries to see how they handled it...
    ANIMATED_ICON = enum.auto()
    BANNER = enum.auto()
    COMMERCE = enum.auto()
    DISCOVERABLE = enum.auto()
    FEATURABLE = enum.auto()
    INVITE_SPLASH = enum.auto()
    MORE_EMOJI = enum.auto()
    NEWS = enum.auto()
    LURKABLE = enum.auto()
    PARTNERED = enum.auto()
    PUBLIC = enum.auto()
    PUBLIC_DISABLED = enum.auto()
    VANITY_URL = enum.auto()
    VERIFIED = enum.auto()
    VIP_REGIONS = enum.auto()


class DefaultMessageNotificationsLevel(bases.BestEffortEnumMixin, enum.IntEnum):
    """Setting for message notifications."""

    #: Notify users when any message is sent.
    ALL_MESSAGES = 0

    #: Only notify users when they are @mentioned.
    ONLY_MENTIONS = 1


class ExplicitContentFilterLevel(bases.BestEffortEnumMixin, enum.IntEnum):
    """Setting for the explicit content filter."""

    #: No explicit content filter.
    DISABLED = 0

    #: Filter posts from anyone without a role.
    MEMBERS_WITHOUT_ROLES = 1

    #: Filter all posts.
    ALL_MEMBERS = 2


class MFALevel(bases.BestEffortEnumMixin, enum.IntEnum):
    """Setting multi-factor authorization level."""

    #: No MFA requirement.
    NONE = 0

    #: MFA requirement.
    ELEVATED = 1


class VerificationLevel(bases.BestEffortEnumMixin, enum.IntEnum):
    """Setting for user verification."""

    #: Unrestricted
    NONE = 0

    #: Must have a verified email on their account.
    LOW = 1

    #: Must have been registered on Discord for more than 5 minutes.
    MEDIUM = 2

    #: (╯°□°）╯︵ ┻━┻ - must be a member of the guild for longer than 10 minutes.
    HIGH = 3

    #: ┻━┻ミヽ(ಠ益ಠ)ﾉ彡┻━┻ - must have a verified phone number.
    VERY_HIGH = 4


class PremiumTier(bases.BestEffortEnumMixin, enum.IntEnum):
    """Tier for Discord Nitro boosting in a guild."""

    #: No Nitro boosts.
    NONE = 0

    #: Level 1 Nitro boost.
    TIER_1 = 1

    #: Level 2 Nitro boost.
    TIER_2 = 2

    #: Level 3 Nitro boost.
    TIER_3 = 3


class Ban(bases.BaseModel):
    """
    A user that was banned, along with the reason for the ban.
    """

    __slots__ = ("reason", "user")

    #: The reason for the ban, if there is one given.
    #:
    #: :type: :class:`str` or :class:`None`
    reason: type_hints.Nullable[str]

    #: The user who is banned.
    #:
    #: :type: :class:`hikari.orm.models.users.User`
    user: users.BaseUser

    __repr__ = reprs.repr_of("user", "reason")

    def __init__(self, fabric_obj: fabric.Fabric, payload: containers.JSONObject) -> None:
        self.reason = payload.get("reason")
        self.user = fabric_obj.state_registry.parse_user(payload.get("user"))


@dataclasses.dataclass()
class GuildEmbed(bases.BaseModel, bases.MarshalMixin):
    """
    Implementation of the guild embed object.
    """

    __slots__ = ("enabled", "channel_id")

    #: Whether the embed is enabled.
    #:
    #: :type: :class:`bool`
    enabled: bool

    #: The ID of the embed's target channel if set.
    #:
    #: :type: :class:`int` or :class:`None`
    channel_id: type_hints.Nullable[int]

    __repr__ = reprs.repr_of("enabled", "channel_id")

    def __init__(self, *, enabled: bool = False, channel_id: int = None) -> None:
        self.enabled = enabled
        self.channel_id = transformations.nullable_cast(channel_id, int)


class WidgetStyle(bases.BestEffortEnumMixin, str, enum.Enum):
    """
    Valid styles of widget for a guild.
    """

    #: The default shield style. This will produce a widget PNG like this:
    #:
    #: .. image:: https://discordapp.com/api/v7/guilds/574921006817476608/widget.png?style=shield
    #:     :alt: A preview of the shield style.
    SHIELD = "shield"

    #: The `banner1` style. This will produce a widget PNG like this:
    #:
    #: .. image:: https://discordapp.com/api/v7/guilds/574921006817476608/widget.png?style=banner1
    #:     :alt: A preview of the banner1 style.
    BANNER_1 = "banner1"

    #: The `banner2` style. This will produce a widget PNG like this:
    #:
    #: .. image:: https://discordapp.com/api/v7/guilds/574921006817476608/widget.png?style=banner2
    #:     :alt: A preview of the banner2 style.
    BANNER_2 = "banner2"

    #: The `banner3` style. This will produce a widget PNG like this:
    #:
    #: .. image:: https://discordapp.com/api/v7/guilds/574921006817476608/widget.png?style=banner3
    #:     :alt: A preview of the banner3 style.
    BANNER_3 = "banner3"

    #: The `banner4` style. This will produce a widget PNG like this:
    #:
    #: .. image:: https://discordapp.com/api/v7/guilds/574921006817476608/widget.png?style=banner4
    #:     :alt: A preview of the banner4 style.
    BANNER_4 = "banner4"


DefaultMessageNotificationsLevelLikeT = typing.Union[int, DefaultMessageNotificationsLevel]
ExplicitContentFilterLevelLikeT = typing.Union[int, ExplicitContentFilterLevel]
VerificationLevelLikeT = typing.Union[int, VerificationLevel]
WidgetStyleLikeT = typing.Union[str, WidgetStyle]
GuildLikeT = typing.Union[bases.RawSnowflakeT, Guild]


__all__ = [
    "PartialGuild",
    "Guild",
    "SystemChannelFlag",
    "Feature",
    "DefaultMessageNotificationsLevel",
    "ExplicitContentFilterLevel",
    "MFALevel",
    "VerificationLevel",
    "PremiumTier",
    "Ban",
    "WidgetStyle",
    "VerificationLevelLikeT",
    "WidgetStyleLikeT",
    "GuildLikeT",
    "GuildEmbed",
]<|MERGE_RESOLUTION|>--- conflicted
+++ resolved
@@ -177,13 +177,8 @@
     #:
     #: If the bot is not sharded, this will be 0.
     #:
-<<<<<<< HEAD
-    #: :type: :class:`int` or :class:`None`
-    shard_id: type_hints.Nullable[int]
-=======
     #: :type: :class:`int`
     shard_id: int
->>>>>>> 7350e6c4
 
     #: The AFK channel ID.
     #:
@@ -309,13 +304,7 @@
 
     __repr__ = reprs.repr_of("id", "name", "is_unavailable", "is_large", "member_count", "shard_id")
 
-<<<<<<< HEAD
-    def __init__(
-        self, fabric_obj: fabric.Fabric, payload: containers.JSONObject, shard_id: type_hints.Nullable[int]
-    ) -> None:
-=======
     def __init__(self, fabric_obj: fabric.Fabric, payload: containers.JSONObject) -> None:
->>>>>>> 7350e6c4
         self._fabric = fabric_obj
         super().__init__(payload)
         self.shard_id = conversions.guild_id_to_shard_id(self.id, self._fabric.shard_count)
